﻿<Project Sdk="Microsoft.NET.Sdk">

    <PropertyGroup>
        <TargetFrameworks>net9.0;net9.0-android;net9.0-ios;net9.0-maccatalyst</TargetFrameworks>
        <TargetFrameworks Condition="$([MSBuild]::IsOSPlatform('windows'))">$(TargetFrameworks);net9.0-windows10.0.19041.0</TargetFrameworks>

        <!-- Note for MacCatalyst:
        The default runtime is maccatalyst-x64, except in Release config, in which case the default is maccatalyst-x64;maccatalyst-arm64.
        When specifying both architectures, use the plural <RuntimeIdentifiers> instead of the singular <RuntimeIdentifier>.
        The Mac App Store will NOT accept apps with ONLY maccatalyst-arm64 indicated;
        either BOTH runtimes must be indicated or ONLY macatalyst-x64. -->
        <!-- For example: <RuntimeIdentifiers>maccatalyst-x64;maccatalyst-arm64</RuntimeIdentifiers> -->

        <OutputType Condition="$(TargetFramework) != 'net9.0'">Exe</OutputType>
        <RootNamespace>Nalu.Maui.Sample</RootNamespace>
        <SingleProject>true</SingleProject>
        <ImplicitUsings>enable</ImplicitUsings>
        <Nullable>enable</Nullable>
        <UseMaui>true</UseMaui>

        <!-- Display name -->
        <ApplicationTitle>Nalu.Maui.Sample</ApplicationTitle>

        <!-- App Identifier -->
        <ApplicationId>com.nalu.maui.sample2</ApplicationId>

        <!-- Versions -->
        <ApplicationDisplayVersion>1.0</ApplicationDisplayVersion>
        <ApplicationVersion>1</ApplicationVersion>

        <SupportedOSPlatformVersion Condition="$([MSBuild]::GetTargetPlatformIdentifier('$(TargetFramework)')) == 'ios'">12.2</SupportedOSPlatformVersion>
        <SupportedOSPlatformVersion Condition="$([MSBuild]::GetTargetPlatformIdentifier('$(TargetFramework)')) == 'maccatalyst'">15.0</SupportedOSPlatformVersion>
        <SupportedOSPlatformVersion Condition="$([MSBuild]::GetTargetPlatformIdentifier('$(TargetFramework)')) == 'android'">21.0</SupportedOSPlatformVersion>
        <SupportedOSPlatformVersion Condition="$([MSBuild]::GetTargetPlatformIdentifier('$(TargetFramework)')) == 'windows'">10.0.17763.0</SupportedOSPlatformVersion>
        <TargetPlatformMinVersion Condition="$([MSBuild]::GetTargetPlatformIdentifier('$(TargetFramework)')) == 'windows'">10.0.17763.0</TargetPlatformMinVersion>
    </PropertyGroup>

    <ItemGroup>
        <!-- App Icon -->
        <MauiIcon Include="Resources\AppIcon\appicon.svg" ForegroundFile="Resources\AppIcon\appiconfg.svg" Color="#512BD4"/>

        <!-- Splash Screen -->
        <MauiSplashScreen Include="Resources\Splash\splash.svg" Color="#512BD4" BaseSize="128,128"/>

        <!-- Images -->
        <MauiImage Include="Resources\Images\*"/>
        <MauiImage Update="Resources\Images\dotnet_bot.png" Resize="True" BaseSize="300,185"/>

        <!-- Custom Fonts -->
        <MauiFont Include="Resources\Fonts\*"/>

        <!-- Raw Assets (also remove the "Resources\Raw" prefix) -->
        <MauiAsset Include="Resources\Raw\**" LogicalName="%(RecursiveDir)%(Filename)%(Extension)"/>
    </ItemGroup>

    <ItemGroup>
<<<<<<< HEAD
        <PackageReference Include="CommunityToolkit.Maui" Version="11.2.0" />
=======
        <PackageReference Include="CommunityToolkit.Maui" Version="12.1.0" />
>>>>>>> 812c256b
        <PackageReference Include="CommunityToolkit.Mvvm" Version="8.4.0" />
        <PackageReference Include="Microsoft.Extensions.Logging.Console" Version="9.0.0" />
        <PackageReference Include="Microsoft.Maui.Controls" Version="$(MauiVersion)"/>
        <PackageReference Include="Microsoft.Extensions.Logging.Debug" Version="9.0.0"/>
    </ItemGroup>

    <ItemGroup>
      <ProjectReference Include="..\..\Source\Nalu.Maui.Core\Nalu.Maui.Core.csproj" />
      <ProjectReference Include="..\..\Source\Nalu.Maui.Navigation\Nalu.Maui.Navigation.csproj" />
      <ProjectReference Include="..\..\Source\Nalu.Maui\Nalu.Maui.csproj" />
    </ItemGroup>
</Project><|MERGE_RESOLUTION|>--- conflicted
+++ resolved
@@ -54,11 +54,7 @@
     </ItemGroup>
 
     <ItemGroup>
-<<<<<<< HEAD
-        <PackageReference Include="CommunityToolkit.Maui" Version="11.2.0" />
-=======
         <PackageReference Include="CommunityToolkit.Maui" Version="12.1.0" />
->>>>>>> 812c256b
         <PackageReference Include="CommunityToolkit.Mvvm" Version="8.4.0" />
         <PackageReference Include="Microsoft.Extensions.Logging.Console" Version="9.0.0" />
         <PackageReference Include="Microsoft.Maui.Controls" Version="$(MauiVersion)"/>
